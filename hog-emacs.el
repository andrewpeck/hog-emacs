--- conflicted
+++ resolved
@@ -66,21 +66,14 @@
                                          t)))
      (hog-run-command ,command project)))
 
-<<<<<<< HEAD
 ;;;###autoload (autoload 'hog-create-project "hog-emacs" nil t)
-(hog-create-command! hog-create-project "Hog/CreateProject.sh")
+(hog-create-command! hog-create-project "Hog/CreateProject.sh" "Create a Hog project")
 ;;;###autoload (autoload 'hog-launch-synthesis "hog-emacs" nil t)
-(hog-create-command! hog-launch-synthesis (format "Hog/LaunchWorkflow.sh -synth_only -j%d" hog-number-of-jobs))
+(hog-create-command! hog-launch-synthesis (format "Hog/LaunchWorkflow.sh -synth_only -j%d" hog-number-of-jobs) "Launch Project Synthesis")
 ;;;###autoload (autoload 'hog-launch-workflow "hog-emacs" nil t)
-(hog-create-command! hog-launch-workflow (format "Hog/LaunchWorkflow.sh -j%d" hog-number-of-jobs))
+(hog-create-command! hog-launch-impl (format "Hog/LaunchWorkflow.sh -impl_only -j%d" hog-number-of-jobs) "Launch Project Implementation")
 ;;;###autoload (autoload 'hog-launch-impl "hog-emacs" nil t)
-(hog-create-command! hog-launch-impl (format "Hog/LaunchWorkflow.sh -impl_only -j%d" hog-number-of-jobs))
-=======
-(hog-create-command! hog-create-project "Hog/CreateProject.sh" "Create a Hog project")
-(hog-create-command! hog-launch-synthesis (format "Hog/LaunchWorkflow.sh -synth_only -j%d" hog-number-of-jobs) "Launch Project Synthesis")
-(hog-create-command! hog-launch-impl (format "Hog/LaunchWorkflow.sh -impl_only -j%d" hog-number-of-jobs) "Launch Project Implementation")
 (hog-create-command! hog-launch-workflow (format "Hog/LaunchWorkflow.sh -j%d" hog-number-of-jobs) "Launch Project Full Workflow")
->>>>>>> f740e88b
 
 (defun hog-run-command (command project &rest args)
   "Run a Hog COMMAND for a given PROJECT (and colorize it)."
